--- conflicted
+++ resolved
@@ -71,6 +71,7 @@
         ext_modules.append(crotate)
     if 'ana' in locals():
         ext_modules.append(ana)
+
     setup(
 	author="Steven Christe, Matt Earnshaw,  Russell Hewett, Keith Hughitt, Jack Ireland, Florian Mayer, Stuart Mumford,  Albert Shih, David Perez-Suarez et. al",
         author_email="sunpy@googlegroups.com",
@@ -101,13 +102,8 @@
         provides=['sunpy'],
         url="http://www.sunpy.org/",
         use_2to3=True,
-<<<<<<< HEAD
-        version="0.3.0",
+        version="0.3.1",
         ext_modules = ext_modules
-=======
-        version="0.3.1",
-        ext_modules = [crotate] if 'crotate' in locals() else []
->>>>>>> b592073a
     )
 
 if __name__ == '__main__':

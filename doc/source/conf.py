--- conflicted
+++ resolved
@@ -132,11 +132,8 @@
 # coming with Sphinx (named 'sphinx.ext.*') or your custom ones.
 extensions = ['sphinx.ext.autodoc', 'numpydoc', 'sphinx.ext.todo',
               'sphinx.ext.pngmath', 'sphinx.ext.viewcode', 
-<<<<<<< HEAD
-              'sphinx.ext.intersphinx', 'sphinx.ext.autosummary']
-=======
-              'sphinx.ext.autosummary', 'sphinx.ext.doctest']
->>>>>>> 01140889
+              'sphinx.ext.autosummary', 'sphinx.ext.doctest',
+              'sphinx.ext.intersphinx']
 
 # Add any paths that contain templates here, relative to this directory.
 templates_path = ['_templates']

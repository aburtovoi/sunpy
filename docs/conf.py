"""
Configuration file for the Sphinx documentation builder.
"""
# -- stdlib imports ------------------------------------------------------------

import os
import sys
import datetime
import warnings

from packaging.version import Version

# -- Read the Docs Specific Configuration --------------------------------------

# This needs to be done before sunpy is imported
on_rtd = os.environ.get('READTHEDOCS', None) == 'True'
if on_rtd:
    os.environ['SUNPY_CONFIGDIR'] = '/home/docs/'
    os.environ['HOME'] = '/home/docs/'
    os.environ['LANG'] = 'C'
    os.environ['LC_ALL'] = 'C'
    os.environ['PARFIVE_HIDE_PROGRESS'] = 'True'

# -- Check for dependencies ----------------------------------------------------

from sunpy.util import missing_dependencies_by_extra

missing_requirements = missing_dependencies_by_extra("sunpy")["docs"]
if missing_requirements:
    print(
        f"The {' '.join(missing_requirements.keys())} package(s) could not be found and "
        "is needed to build the documentation, please install the 'docs' requirements."
    )
    sys.exit(1)

from matplotlib import MatplotlibDeprecationWarning
from ruamel.yaml import YAML
from sphinx_gallery.sorting import ExplicitOrder
from sunpy_sphinx_theme import PNG_ICON

from astropy.utils.exceptions import AstropyDeprecationWarning
from astropy.io.fits.verify import VerifyWarning
import sunpy
from sunpy.util.exceptions import SunpyDeprecationWarning, SunpyPendingDeprecationWarning

# -- Project information -------------------------------------------------------

# The full version, including alpha/beta/rc tags
from sunpy import __version__

_version = Version(__version__)
version = release = str(_version)
# Avoid "post" appearing in version string in rendered docs
if _version.is_postrelease:
    version = release = _version.base_version
# Avoid long githashes in rendered Sphinx docs
elif _version.is_devrelease:
    version = release = f"{_version.base_version}.dev{_version.dev}"
is_development = _version.is_devrelease
is_release = not(_version.is_prerelease or _version.is_devrelease)

project = "sunpy"
author = "The SunPy Community"
copyright = f'{datetime.datetime.now().year}, {author}'

# Register remote data option with doctest
import doctest

REMOTE_DATA = doctest.register_optionflag('REMOTE_DATA')

# We want to make sure all the following warnings fail the build on CI but not
# when actually building docs on RTD.
if not on_rtd:
    warnings.filterwarnings("error", category=SunpyDeprecationWarning)
    warnings.filterwarnings("error", category=SunpyPendingDeprecationWarning)
    warnings.filterwarnings("error", category=MatplotlibDeprecationWarning)
    warnings.filterwarnings("error", category=AstropyDeprecationWarning)
# Raised all by the sample data now and astropy 7,
# so we want to prevent this failing any of the builds
warnings.filterwarnings("ignore", category=VerifyWarning)

# -- SunPy Sample Data and Config ----------------------------------------------

# We set the logger to debug so that we can see any sample data download errors
# in the CI, especially RTD.
ori_level = sunpy.log.level
sunpy.log.setLevel("DEBUG")

import sunpy.data.sample

sunpy.data.sample.download_all()
sunpy.log.setLevel(ori_level)

# For the linkcheck
linkcheck_ignore = [
    r"https://doi\.org/\d+",
    r"https://\w\.element\.io/",
    # Checking all the PR URLs in the changelog takes a very long time
    r"https://github\.com/sunpy/sunpy/pull/\d+",
    # Avoid self-referencing links
    r"https://docs\.sunpy\.org",
    # Large PDF, so it is too slow to check
    r"https://inis\.iaea\.org/collection/NCLCollectionStore/_Public/20/062/20062491\.pdf",
    # These fails on SSL but are valid in a browser
    r"https://xrt\.cfa\.harvard\.edu/",
    r"https://opencv\.org",
    r"https://punch\.space\.swri\.edu",
    # This is super slow to check
    r"https://mathesaurus\.sourceforge\.net/idl-numpy\.html",
]
linkcheck_anchors = False
linkcheck_timeout = 120
linkcheck_workers = 10

# -- General configuration ---------------------------------------------------

# Wrap large function/method signatures
maximum_signature_line_length = 80
# sphinxext-opengraph
ogp_image = "https://raw.githubusercontent.com/sunpy/sunpy-logo/master/generated/sunpy_logo_word.png"
ogp_use_first_image = True
ogp_description_length = 160
ogp_custom_meta_tags = ('<meta property="og:ignore_canonical" content="true" />',)

# Suppress warnings about overriding directives as we overload some of the
# doctest extensions.
suppress_warnings = ['app.add_directive', ]

# Wrap large function/method signatures
maximum_signature_line_length = 80

# Add any Sphinx extension module names here, as strings. They can be
# extensions coming with Sphinx (named "sphinx.ext.*") or your custom
# ones.
extensions = [
    'matplotlib.sphinxext.plot_directive',
    'sphinx_automodapi.automodapi',
    'sphinx_automodapi.smart_resolver',
    'sphinx_changelog',
    'sphinx_gallery.gen_gallery',
    'sphinx.ext.autodoc',
    'sphinx.ext.coverage',
    'sphinx.ext.doctest',
    'sphinx.ext.inheritance_diagram',
    'sphinx.ext.intersphinx',
    'sphinx.ext.mathjax',
    'sphinx.ext.napoleon',
    'sphinx.ext.todo',
    'sphinx.ext.viewcode',
    'sunpy.util.sphinx.doctest',
    'sunpy.util.sphinx.generate',
    "sphinxext.opengraph",
    'sphinx_design',
    'sphinx_copybutton',
    'sphinxcontrib.bibtex',
]

# Set automodapi to generate files inside the generated directory
automodapi_toctreedirnm = "generated/api"

# Add any paths that contain templates here, relative to this directory.
# templates_path = ["_templates"]

# List of patterns, relative to source directory, that match files and
# directories to ignore when looking for source files.
# This pattern also affects html_static_path and html_extra_path.

# Add any extra paths that contain custom files (such as robots.txt or
# .htaccess) here, relative to this directory. These files are copied
# directly to the root of the documentation.
html_extra_path = ['robots.txt']

exclude_patterns = ["_build", "Thumbs.db", ".DS_Store"]

if is_release:
    exclude_patterns.append('dev_guide/contents/*')

# The suffix(es) of source filenames.
<<<<<<< HEAD
# You can specify multiple suffix as a list of string:
=======
>>>>>>> 38fbb68e
source_suffix = {".rst": "restructuredtext"}

# The master toctree document.
master_doc = 'index'

# The reST default role (used for this markup: `text`) to use for all
# documents. Set to the "smart" one.
default_role = 'obj'

# Disable having a separate return type row
napoleon_use_rtype = False

# Disable google style docstrings
napoleon_google_docstring = False

# Disable the use of param, which prevents a distinct "Other Parameters" section
napoleon_use_param = False

# Enable nitpicky mode, which forces links to be non-broken
nitpicky = True
# This is not used. See docs/nitpick-exceptions file for the actual listing.
nitpick_ignore = []
for line in open('nitpick-exceptions'):
    if line.strip() == "" or line.startswith("#"):
        continue
    dtype, target = line.split(None, 1)
    target = target.strip()
    nitpick_ignore.append((dtype, target))


# -- Options for intersphinx extension ---------------------------------------

# Example configuration for intersphinx: refer to the Python standard library.
intersphinx_mapping = {
    "python": (
        "https://docs.python.org/3/",
        (None, "http://www.astropy.org/astropy-data/intersphinx/python3.inv"),
    ),
    "numpy": (
        "https://numpy.org/doc/stable/",
        (None, "http://www.astropy.org/astropy-data/intersphinx/numpy.inv"),
    ),
    "scipy": (
        "https://docs.scipy.org/doc/scipy/reference/",
        (None, "http://www.astropy.org/astropy-data/intersphinx/scipy.inv"),
    ),
    "aiapy": ("https://aiapy.readthedocs.io/en/stable/", None),
    "asdf": ("https://asdf.readthedocs.io/en/stable/", None),
    "astropy": ("https://docs.astropy.org/en/stable/", None),
    "dask": ("https://docs.dask.org/en/stable/", None),
    "drms": ("https://docs.sunpy.org/projects/drms/en/stable/", None),
    "hvpy": ("https://hvpy.readthedocs.io/en/latest/", None),
    "matplotlib": ("https://matplotlib.org/stable", None),
    "mpl_animators": ("https://docs.sunpy.org/projects/mpl-animators/en/stable/", None),
    "pandas": ("https://pandas.pydata.org/pandas-docs/stable/", None),
    "parfive": ("https://parfive.readthedocs.io/en/stable/", None),
    "reproject": ("https://reproject.readthedocs.io/en/stable/", None),
    "skimage": ("https://scikit-image.org/docs/stable/", None),
    "spiceypy": ("https://spiceypy.readthedocs.io/en/stable/", None),
    "sunkit_image": ("https://docs.sunpy.org/projects/sunkit-image/en/stable/", None),
    "sunkit_instruments": ("https://docs.sunpy.org/projects/sunkit-instruments/en/stable/", None),
    "zeep": ("https://docs.python-zeep.org/en/stable/", None),
    "contourpy": ("https://contourpy.readthedocs.io/en/stable/", None),
    "sphinxcontrib_bibtex": ("https://sphinxcontrib-bibtex.readthedocs.io/en/stable/", None),
}

# -- Options for HTML output ---------------------------------------------------

# The theme to use for HTML and HTML Help pages. See the documentation for
# a list of builtin themes.
html_theme = "sunpy"

# Render inheritance diagrams in SVG
graphviz_output_format = "svg"

graphviz_dot_args = [
    "-Nfontsize=10",
    "-Nfontname=Helvetica Neue, Helvetica, Arial, sans-serif",
    "-Efontsize=10",
    "-Efontname=Helvetica Neue, Helvetica, Arial, sans-serif",
    "-Gfontsize=10",
    "-Gfontname=Helvetica Neue, Helvetica, Arial, sans-serif",
]

# Add any paths that contain custom static files (such as style sheets) here,
# relative to this directory. They are copied after the builtin static files,
# so a file named "default.css" will overwrite the builtin "default.css".
# html_static_path = ["_static"]

# By default, when rendering docstrings for classes, sphinx.ext.autodoc will
# make docs with the class-level docstring and the class-method docstrings,
# but not the __init__ docstring, which often contains the parameters to
# class constructors across the scientific Python ecosystem. The option below
# will append the __init__ docstring to the class-level docstring when rendering
# the docs. For more options, see:
# https://www.sphinx-doc.org/en/master/usage/extensions/autodoc.html#confval-autoclass_content
autoclass_content = "both"

bibtex_bibfiles = ['references.bib']

# -- Sphinx Gallery ------------------------------------------------------------

# JSOC email os env
# see https://github.com/sunpy/sunpy/wiki/Home:-JSOC
os.environ["JSOC_EMAIL"] = "jsoc@sunpy.org"
sphinx_gallery_conf = {
    'backreferences_dir': os.path.join('generated', 'modules'),
    'filename_pattern': '^((?!skip_).)*$',
    'examples_dirs': os.path.join('..', 'examples'),
    'subsection_order': ExplicitOrder([
        '../examples/acquiring_data',
        '../examples/map',
        '../examples/map_transformations',
        '../examples/time_series',
        '../examples/units_and_coordinates',
        '../examples/plotting',
        '../examples/differential_rotation',
        '../examples/saving_and_loading_data',
        '../examples/computer_vision_techniques',
        '../examples/showcase',
    ]),
    'within_subsection_order': "ExampleTitleSortKey",
    'gallery_dirs': os.path.join('generated', 'gallery'),
    'matplotlib_animations': True,
    # Comes from the theme.
    "default_thumb_file": PNG_ICON,
    'abort_on_example_error': False,
    'plot_gallery': 'True',
    'remove_config_comments': True,
    'doc_module': ('sunpy'),
    'only_warn_on_example_error': True,
}

# -- Linking to OpenCV docs by using rst_epilog --------------------------------

try:
    import requests
    from bs4 import BeautifulSoup

    base_url = "https://docs.opencv.org"

    # The stable-version docs are the first item in the second list on the main page
    all_docs = BeautifulSoup(requests.get(base_url).text, 'html.parser')
    version = all_docs.find_all('ul')[1].li.a.attrs['href'][2:]  # strip leading "./"

    # Find the relative URL to the page for the `cv` namespace
    stable_docs = BeautifulSoup(requests.get(f"{base_url}/{version}/namespaces.html").text,
                                'html.parser')
    cv_namespace = stable_docs.find("a", string="cv").attrs['href']

    # Find the relative URL for warpAffine/filter2D in the `cv` namespace
    all_cv = BeautifulSoup(requests.get(f"{base_url}/{version}/{cv_namespace}").text, 'html.parser')
    warpAffine = all_cv.find("a", string="warpAffine").attrs['href'][6:]  # strip leading "../../"
    filter2D = all_cv.find("a", string="filter2D").attrs['href'][6:]  # strip leading "../../"

    # Construct the full URL for warpAffine/filter2D
    warpAffine_full = f"{base_url}/{version}/{warpAffine}"
    filter2D_full = f"{base_url}/{version}/{filter2D}"
except Exception:
    # In the event of any failure (e.g., no network connectivity)
    warpAffine_full = ""
    filter2D_full = ""

rst_epilog = f"""
.. |cv2_warpAffine| replace:: **cv2.warpAffine()**
.. _cv2_warpAffine: {warpAffine_full}
.. |cv2_filter2D| replace:: **cv2.filter2D()**
.. _cv2_filter2D: {filter2D_full}
"""

# -- Options for sphinx-copybutton ---------------------------------------------

# Python Repl + continuation, Bash, ipython and qtconsole + continuation, jupyter-console + continuation
copybutton_prompt_text = r">>> |\.\.\. |\$ |In \[\d*\]: | {2,5}\.\.\.: | {5,8}: "
copybutton_prompt_is_regexp = True

# -- Stability Page ------------------------------------------------------------

with open('./reference/sunpy_stability.yaml') as estability:
    yaml = YAML(typ='rt')
    sunpy_modules = yaml.load(estability.read())

html_context = {
    'sunpy_modules': sunpy_modules,
    'is_development': not is_release,
}


def jinja_to_rst(app, docname, source):
    """
    Render our pages as a jinja template for fancy templating goodness.

    Depending on the building format, we render the page as a jinja template.

    For the linkchecker, we bypass templating as it doesn't support jinja, but we
    remove the jinja blocks so the page is still valid for checking.
    """
    jinja_pages = ["reference/stability", "dev_guide/index"]
    if app.builder.format == 'html':
        if docname in jinja_pages:
            print(f"Jinja rendering {docname}")
            rendered = app.builder.templates.render_string(
                source[0], app.config.html_context
            )
            source[0] = rendered
    else:
        if docname == "dev_guide/index":
            # This page only has a single jinja block that renders if the docs are
            # being built in development mode. We can simply  remove this block.
            for to_replace in ["{% if is_development %}", "{%else%}", "{% endif %}"]:
                source[0] = source[0].replace(to_replace, "")
        if docname == "reference/stability":
            # This page is a bit more complex, so we will remove the entire jinja block
            # leaving on the starting text of the page. Luckily there are no URLs in the
            # jinja block so this is safe.
            source[0] = source[0].split("{")[0]


# -- Sphinx setup --------------------------------------------------------------

def setup(app):
    # Handles the templating for the jinja pages in our docs
    app.connect("source-read", jinja_to_rst)<|MERGE_RESOLUTION|>--- conflicted
+++ resolved
@@ -176,10 +176,7 @@
     exclude_patterns.append('dev_guide/contents/*')
 
 # The suffix(es) of source filenames.
-<<<<<<< HEAD
-# You can specify multiple suffix as a list of string:
-=======
->>>>>>> 38fbb68e
+# You can specify multiple suffix as a dict:
 source_suffix = {".rst": "restructuredtext"}
 
 # The master toctree document.

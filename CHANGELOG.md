--- conflicted
+++ resolved
@@ -6,13 +6,10 @@
  * Added ability to download level3 data for lyra Light Curve along with corresponding tests.
  * Added support for gzipped FITS files.
  * Add STEREO HI Map subclass and color maps.
-<<<<<<< HEAD
  * Map.rotate() no longer crops any image data.
  * For accuracy, default Map.rotate() transformation is set to bi-quartic.
-=======
  * Refactor the JSOC client so that it follows the .query() .get() interface of VSOClient and UnifedDownloader
  * Remove old style string formatting and other 2.6 compatibility lines.
->>>>>>> c0a47bcc
  * CD matrix now updated, if present, when Map pixel size is changed.
  * Removed now-redundant method for rotating IRIS maps since the functionality exists in Map.rotate()
 

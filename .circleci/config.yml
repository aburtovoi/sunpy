apt-run: &apt-install
  name: Install apt packages
  command: |
    apt update
    apt install -y graphviz build-essential

docs-install: &docs-install
  name: Install Python dependencies
  command: |
    pip install -r requirements/docs.txt

image-conda-run: &image-conda-install
  name: Install Python dependencies for figure tests
  command: |
    conda env create -f sunpy/tests/figure_tests_env_3.5.yml

image-run: &image-tests
  name: Run image tests
  command: |
    conda env list
    source activate sunpy-figure-tests-3.5
    python setup.py test --figure-only --coverage
    pip install codecov
    codecov

version: 2
jobs:
  egg-info-36:
    docker:
      - image: circleci/python:3.6
    steps:
      - checkout
      - run: python setup.py egg_info

  egg-info-35:
    docker:
      - image: circleci/python:3.5
    steps:
      - checkout
      - run: python setup.py egg_info

  figure-tests-35:
    docker:
      - image: continuumio/miniconda3
    steps:
      - checkout
      - run: *apt-install
      - run: *image-conda-install
      - run: *image-tests

  astropy-time:
    docker:
      - image: circleci/python:3.6
    steps:
      - checkout
      - run: *pip-install
      # Copy and paste this line for every submodule for which the tests pass
      - run: venv/bin/python setup.py test -P time

  html-docs:
    docker:
      - image: continuumio/miniconda3
    steps:
      - restore_cache:
          keys: sample-data-v1

      - checkout
      - run: *apt-install
      - run: *docs-install
      - run: python setup.py build_docs -w 2> /dev/null

      - store_artifacts:
          path: docs/_build/html

      - run:
          name: "Built documentation is available at:"
          command: DOCS_URL="${CIRCLE_BUILD_URL}/artifacts/${CIRCLE_NODE_INDEX}/${CIRCLE_WORKING_DIRECTORY/#\~/$HOME}/docs/_build/html/index.html"; echo $DOCS_URL

      - save_cache:
          key: sample-data-v1
          paths:
            - ~/sunpy/data/sample_data


workflows:
  version: 2

  egg-info:
    jobs:
      - egg-info-36
      - egg-info-35
<<<<<<< HEAD
      - egg-info-27
      - astropy-time
=======

  figure-tests:
    jobs:
      - figure-tests-35
>>>>>>> aed106fa

  test-documentation:
    jobs:
      - html-docs


notify:
  webhooks:
    - url: https://giles.cadair.com/circleci<|MERGE_RESOLUTION|>--- conflicted
+++ resolved
@@ -39,6 +39,15 @@
       - checkout
       - run: python setup.py egg_info
 
+  astropy-time:
+    docker:
+      - image: circleci/python:3.6
+    steps:
+      - checkout
+      - run: *pip-install
+      # Copy and paste this line for every submodule for which the tests pass
+      - run: venv/bin/python setup.py test -P time
+
   figure-tests-35:
     docker:
       - image: continuumio/miniconda3
@@ -47,15 +56,6 @@
       - run: *apt-install
       - run: *image-conda-install
       - run: *image-tests
-
-  astropy-time:
-    docker:
-      - image: circleci/python:3.6
-    steps:
-      - checkout
-      - run: *pip-install
-      # Copy and paste this line for every submodule for which the tests pass
-      - run: venv/bin/python setup.py test -P time
 
   html-docs:
     docker:
@@ -89,15 +89,11 @@
     jobs:
       - egg-info-36
       - egg-info-35
-<<<<<<< HEAD
-      - egg-info-27
       - astropy-time
-=======
-
+  
   figure-tests:
     jobs:
       - figure-tests-35
->>>>>>> aed106fa
 
   test-documentation:
     jobs:

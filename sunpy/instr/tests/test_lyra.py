import tempfile
import os.path
import pytest
import datetime

import numpy as np
import pandas

from sunpy.data.test import rootdir
from sunpy.time import parse_time
from sunpy import timeseries
from sunpy.instr import lyra

<<<<<<< HEAD
from astropy.time import TimeDelta
import astropy.units as u
from sunpy.time.astropy_time import _is_time_equal

from sunpy.extern.six.moves import range
=======
>>>>>>> c5453213

# Define location for test LYTAF database files
TEST_DATA_PATH = rootdir

# Define some test data for test_remove_lytaf_events()
TIME = parse_time(np.array([datetime.datetime(2013, 2, 1) + datetime.timedelta(minutes=i)
                  for i in range(120)]))
CHANNELS = [np.zeros(len(TIME)) + 0.4, np.zeros(len(TIME)) + 0.1]
EMPTY_LYTAF = np.empty((0,), dtype=[("insertion_time", object),
                                    ("begin_time", object),
                                    ("reference_time", object),
                                    ("end_time", object),
                                    ("event_type", object),
                                    ("event_definition", object)])
LYTAF_TEST = np.append(
    EMPTY_LYTAF,
    np.array([(parse_time(datetime.datetime.utcfromtimestamp(1371459961)),
               parse_time(datetime.datetime.utcfromtimestamp(1359677220)),
               parse_time(datetime.datetime.utcfromtimestamp(1359677250)),
               parse_time(datetime.datetime.utcfromtimestamp(1359677400)),
               "LAR", "Large Angle Rotation.")],
             dtype=EMPTY_LYTAF.dtype))
LYTAF_TEST = np.append(
    LYTAF_TEST,
    np.array([(parse_time(datetime.datetime.utcfromtimestamp(1371460063)),
               parse_time(datetime.datetime.utcfromtimestamp(1359681764)),
               parse_time(datetime.datetime.utcfromtimestamp(1359682450)),
               parse_time(datetime.datetime.utcfromtimestamp(1359683136)),
               "UV occ.", "Occultation in the UV spectrum.")],
             dtype=LYTAF_TEST.dtype))


@pytest.mark.remote_data
def test_split_series_using_lytaf():
    '''test the downloading of the LYTAF file and subsequent queries'''
    tmp_dir = tempfile.mkdtemp()
    lyra.download_lytaf_database(lytaf_dir=tmp_dir)
    assert os.path.exists(os.path.join(tmp_dir, 'annotation_ppt.db'))

    # test split_series_using_lytaf
    # construct a dummy signal for testing purposes
    basetime = parse_time('2010-06-13 02:00')
    seconds = 3600
    dummy_time = [basetime + TimeDelta(s*u.second) for s in range(seconds)]
    dummy_data = np.random.random(seconds)

    lytaf_tmp = lyra.get_lytaf_events('2010-06-13 02:00', '2010-06-13 06:00',
                                      lytaf_path=tmp_dir,
                                      combine_files=["ppt"])
    split = lyra.split_series_using_lytaf(dummy_time, dummy_data, lytaf_tmp)
    assert type(split) == list
    assert len(split) == 4
    assert _is_time_equal(split[0]['subtimes'][0], parse_time((2010, 6, 13, 2, 0)))
    assert _is_time_equal(split[0]['subtimes'][-1], parse_time((2010, 6, 13, 2, 7, 2)))
    assert _is_time_equal(split[3]['subtimes'][0], parse_time((2010, 6, 13, 2, 59, 42)))
    assert _is_time_equal(split[3]['subtimes'][-1], parse_time((2010, 6, 13, 2, 59, 58)))

    # Test case when no LYTAF events found in time series.
    split_no_lytaf = lyra.split_series_using_lytaf(dummy_time,
                                                   dummy_data, LYTAF_TEST)
    assert type(split_no_lytaf) == list
    assert type(split_no_lytaf[0]) == dict
    assert not set(split_no_lytaf[0].keys()).symmetric_difference({'subtimes', 'subdata'})
    assert split_no_lytaf[0]["subtimes"] == dummy_time
    assert split_no_lytaf[0]["subdata"].all() == dummy_data.all()


@pytest.fixture
def lyra_ts():
    # Create sample TimeSeries
    lyrats = timeseries.TimeSeries(
        os.path.join(rootdir, 'lyra_20150101-000000_lev3_std_truncated.fits.gz'),
        source='LYRA')
    lyrats.data = pandas.DataFrame(index=TIME,
                                   data={"CHANNEL1": CHANNELS[0],
                                         "CHANNEL2": CHANNELS[1],
                                         "CHANNEL3": CHANNELS[0],
                                         "CHANNEL4": CHANNELS[1]})
    return lyrats


@pytest.mark.remote_data
def test_remove_lytaf_events_from_timeseries(lyra_ts):
    """Test if artefacts are correctly removed from a TimeSeries."""
    # Check correct errors are raised due to bad input
    with pytest.raises(AttributeError):
        ts_test = lyra.remove_lytaf_events_from_timeseries(
            [], lytaf_path=TEST_DATA_PATH, force_use_local_lytaf=True)

    # Run remove_artifacts_from_timeseries, returning artifact
    # status
    ts_test, artifact_status_test = \
        lyra.remove_lytaf_events_from_timeseries(
            lyra_ts, artifacts=["LAR", "Offpoint"], return_artifacts=True,
            lytaf_path=TEST_DATA_PATH, force_use_local_lytaf=True)
    # Generate expected data by calling _remove_lytaf_events and
    # constructing expected dataframe manually.
    time, channels, artifact_status_expected = lyra._remove_lytaf_events(
        lyra_ts.data.index, channels=[np.asanyarray(lyra_ts.data["CHANNEL1"]),
                                      np.asanyarray(lyra_ts.data["CHANNEL2"]),
                                      np.asanyarray(lyra_ts.data["CHANNEL3"]),
                                      np.asanyarray(lyra_ts.data["CHANNEL4"])],
        artifacts=["LAR", "Offpoint"], return_artifacts=True,
        lytaf_path=TEST_DATA_PATH, force_use_local_lytaf=True)
    dataframe_expected = pandas.DataFrame(index=time,
                                          data={"CHANNEL1": channels[0],
                                                "CHANNEL2": channels[1],
                                                "CHANNEL3": channels[2],
                                                "CHANNEL4": channels[3]})
    # Assert expected result is returned
    pandas.util.testing.assert_frame_equal(ts_test.data, dataframe_expected)
    assert artifact_status_test.keys() == artifact_status_expected.keys()
    np.testing.assert_array_equal(artifact_status_test["lytaf"],
                                  artifact_status_expected["lytaf"])
    np.testing.assert_array_equal(artifact_status_test["removed"],
                                  artifact_status_expected["removed"])
    np.testing.assert_array_equal(artifact_status_test["not_removed"],
                                  artifact_status_expected["not_removed"])
    assert artifact_status_test["not_found"] == \
        artifact_status_expected["not_found"]

    # Run remove_artifacts_from_timeseries, without returning
    # artifact status
    ts_test = \
        lyra.remove_lytaf_events_from_timeseries(
            lyra_ts, artifacts=["LAR", "Offpoint"],
            lytaf_path=TEST_DATA_PATH, force_use_local_lytaf=True)
    # Assert expected result is returned
    pandas.util.testing.assert_frame_equal(ts_test.data, dataframe_expected)


def test_remove_lytaf_events_1():
    """Test _remove_lytaf_events() with some artifacts found and others not."""
    # Run _remove_lytaf_events
    time_test, channels_test, artifacts_status_test = \
        lyra._remove_lytaf_events(
            TIME, channels=CHANNELS, artifacts=["LAR", "Offpoint"],
            return_artifacts=True, lytaf_path=TEST_DATA_PATH,
            force_use_local_lytaf=True)
    # Generated expected result
    bad_indices = np.logical_and(TIME >= LYTAF_TEST["begin_time"][0],
                                 TIME <= LYTAF_TEST["end_time"][0])
    bad_indices = np.arange(len(TIME))[bad_indices]
    time_expected = np.delete(TIME, bad_indices)
    channels_expected = [np.delete(CHANNELS[0], bad_indices),
                         np.delete(CHANNELS[1], bad_indices)]
    artifacts_status_expected = {"lytaf": LYTAF_TEST, "removed": LYTAF_TEST[0],
                                 "not_removed": LYTAF_TEST[1],
                                 "not_found": ["Offpoint"]}
    # Assert test values are same as expected
    assert time_test.all() == time_expected.all()
    assert (channels_test[0]).all() == (channels_expected[0]).all()
    assert (channels_test[1]).all() == (channels_expected[1]).all()
    assert artifacts_status_test.keys() == artifacts_status_expected.keys()
    np.testing.assert_array_equal(artifacts_status_test["lytaf"],
                                  artifacts_status_expected["lytaf"])
    np.testing.assert_array_equal(artifacts_status_test["removed"],
                                  artifacts_status_expected["removed"])
    np.testing.assert_array_equal(artifacts_status_test["not_removed"],
                                  artifacts_status_expected["not_removed"])
    assert artifacts_status_test["not_found"] == \
        artifacts_status_expected["not_found"]

    # Test that correct values are returned when channels kwarg not
    # supplied.
    # Run _remove_lytaf_events
    time_test, artifacts_status_test = \
        lyra._remove_lytaf_events(
            TIME, artifacts=["LAR", "Offpoint"],
            return_artifacts=True, lytaf_path=TEST_DATA_PATH,
            force_use_local_lytaf=True)
    # Assert test values are same as expected
    assert time_test.all() == time_expected.all()
    assert artifacts_status_test.keys() == artifacts_status_expected.keys()
    np.testing.assert_array_equal(artifacts_status_test["lytaf"],
                                  artifacts_status_expected["lytaf"])
    np.testing.assert_array_equal(artifacts_status_test["removed"],
                                  artifacts_status_expected["removed"])
    np.testing.assert_array_equal(artifacts_status_test["not_removed"],
                                  artifacts_status_expected["not_removed"])
    assert artifacts_status_test["not_found"] == \
        artifacts_status_expected["not_found"]


def test_remove_lytaf_events_2():
    """Test _remove_lytaf_events() with no user artifacts found."""
    # Run _remove_lytaf_events
    time_test, channels_test, artifacts_status_test = \
        lyra._remove_lytaf_events(
            TIME, channels=CHANNELS, artifacts="Offpoint",
            return_artifacts=True, lytaf_path=TEST_DATA_PATH,
            force_use_local_lytaf=True)
    # Generated expected result
    time_expected = TIME
    channels_expected = CHANNELS
    artifacts_status_expected = {"lytaf": LYTAF_TEST, "removed": EMPTY_LYTAF,
                                 "not_removed": LYTAF_TEST,
                                 "not_found": ["Offpoint"]}
    # Assert test values are same as expected
    assert np.all(time_test == time_expected)
    assert (channels_test[0]).all() == (channels_expected[0]).all()
    assert (channels_test[1]).all() == (channels_expected[1]).all()
    assert artifacts_status_test.keys() == artifacts_status_expected.keys()
    np.testing.assert_array_equal(artifacts_status_test["lytaf"],
                                  artifacts_status_expected["lytaf"])
    np.testing.assert_array_equal(artifacts_status_test["removed"],
                                  artifacts_status_expected["removed"])
    np.testing.assert_array_equal(artifacts_status_test["not_removed"],
                                  artifacts_status_expected["not_removed"])
    assert artifacts_status_test["not_found"] == \
        artifacts_status_expected["not_found"]

    # Test correct values are returned when return_artifacts kwarg not
    # supplied.
    # Case 1: channels kwarg is True
    # Run _remove_lytaf_events
    time_test, channels_test = lyra._remove_lytaf_events(
        TIME, channels=CHANNELS, artifacts=["Offpoint"],
        lytaf_path=TEST_DATA_PATH, force_use_local_lytaf=True)
    assert np.all(time_test == time_expected)
    assert (channels_test[0]).all() == (channels_expected[0]).all()
    assert (channels_test[1]).all() == (channels_expected[1]).all()
    # Case 2: channels kwarg is False
    # Run _remove_lytaf_events
    time_test = lyra._remove_lytaf_events(
        TIME, artifacts=["Offpoint"],
        lytaf_path=TEST_DATA_PATH, force_use_local_lytaf=True)
    assert np.all(time_test == time_expected)


def test_remove_lytaf_events_3():
    """Test if correct errors are raised by _remove_lytaf_events()."""
    with pytest.raises(TypeError):
        lyra._remove_lytaf_events(TIME, channels=6, artifacts=["LAR"],
                                  lytaf_path=TEST_DATA_PATH,
                                  force_use_local_lytaf=True)
    with pytest.raises(ValueError):
        lyra._remove_lytaf_events(TIME,
                                  lytaf_path=TEST_DATA_PATH,
                                  force_use_local_lytaf=True)
    with pytest.raises(TypeError):
        lyra._remove_lytaf_events(TIME, artifacts=[6],
                                  lytaf_path=TEST_DATA_PATH,
                                  force_use_local_lytaf=True)
    with pytest.raises(ValueError):
        lyra._remove_lytaf_events(TIME,
                                  artifacts=["LAR", "incorrect artifact type"],
                                  lytaf_path=TEST_DATA_PATH,
                                  force_use_local_lytaf=True)


def test_get_lytaf_events():
    """Test if LYTAF events are correctly downloaded and read in."""
    # Run get_lytaf_events
    lytaf_test = lyra.get_lytaf_events("2008-01-01", "2014-01-01",
                                       lytaf_path=TEST_DATA_PATH,
                                       force_use_local_lytaf=True)
    # Form expected result of extract_combined_lytaf
    insertion_time = [datetime.datetime.utcfromtimestamp(1371459961),
                      datetime.datetime.utcfromtimestamp(1371460063),
                      datetime.datetime.utcfromtimestamp(1371460411),
                      datetime.datetime.utcfromtimestamp(1371460493),
                      datetime.datetime.utcfromtimestamp(1371460403),
                      datetime.datetime.utcfromtimestamp(1371470988),
                      datetime.datetime.utcfromtimestamp(1371211791),
                      datetime.datetime.utcfromtimestamp(1371212303)]
    begin_time = [datetime.datetime.utcfromtimestamp(1359677220),
                  datetime.datetime.utcfromtimestamp(1359681764),
                  datetime.datetime.utcfromtimestamp(1360748513),
                  datetime.datetime.utcfromtimestamp(1361115900),
                  datetime.datetime.utcfromtimestamp(1361980964),
                  datetime.datetime.utcfromtimestamp(1368581100),
                  datetime.datetime.utcfromtimestamp(1371032084),
                  datetime.datetime.utcfromtimestamp(1371158167)]
    reference_time = [datetime.datetime.utcfromtimestamp(1359677250),
                      datetime.datetime.utcfromtimestamp(1359682450),
                      datetime.datetime.utcfromtimestamp(1360751528),
                      datetime.datetime.utcfromtimestamp(1361116200),
                      datetime.datetime.utcfromtimestamp(1361983979),
                      datetime.datetime.utcfromtimestamp(1368582480),
                      datetime.datetime.utcfromtimestamp(1371045475),
                      datetime.datetime.utcfromtimestamp(1371162600)]
    end_time = [datetime.datetime.utcfromtimestamp(1359677400),
                datetime.datetime.utcfromtimestamp(1359683136),
                datetime.datetime.utcfromtimestamp(1360754543),
                datetime.datetime.utcfromtimestamp(1361116320),
                datetime.datetime.utcfromtimestamp(1361986994),
                datetime.datetime.utcfromtimestamp(1368583080),
                datetime.datetime.utcfromtimestamp(1371050025),
                datetime.datetime.utcfromtimestamp(1371167100)]
    event_type = [u"LAR", u"UV occ.", u"Vis LED on", u"M Flare", u"UV LED on",
                  u"X Flare", u"Off-limb event", u"Unexplained feature"]
    event_description = [u"Large Angle Rotation.",
                         u"Occultation in the UV spectrum.",
                         u"Visual LED is turned on.",
                         u"M class solar flare.",
                         u"UV LED is turned on.",
                         u"X class solar flare.",
                         u"Off-limb event in SWAP.",
                         u"Unexplained feature."]
    lytaf_expected = np.empty((8,), dtype=[("insertion_time", object),
                                           ("begin_time", object),
                                           ("reference_time", object),
                                           ("end_time", object),
                                           ("event_type", object),
                                           ("event_definition", object)])
    lytaf_expected["insertion_time"] = insertion_time
    lytaf_expected["begin_time"] = begin_time
    lytaf_expected["reference_time"] = reference_time
    lytaf_expected["end_time"] = end_time
    lytaf_expected["event_type"] = event_type
    lytaf_expected["event_definition"] = event_description
    # Assert that extract_combined_lytaf gives the right result
    np.testing.assert_array_equal(lytaf_test, lytaf_expected)

    # Check correct error is raised if names of different lytaf files
    # are incorrectly input.
    with pytest.raises(ValueError):
        lytaf_test = lyra.get_lytaf_events("2008-01-01", "2014-01-01",
                                           lytaf_path="test_data",
                                           combine_files=["gigo"],
                                           force_use_local_lytaf=True)


def test_get_lytaf_event_types():
    """Test that LYTAF event types are printed."""
    lyra.get_lytaf_event_types(lytaf_path=TEST_DATA_PATH)


def test_lytaf_event2string():
    """Test _lytaf_event2string() associates correct numbers and events."""
    out_test = lyra._lytaf_event2string(list(range(12)))
    assert out_test == ['LAR', 'N/A', 'UV occult.', 'Vis. occult.', 'Offpoint',
                        'SAA', 'Auroral zone', 'Moon in LYRA', 'Moon in SWAP',
                        'Venus in LYRA', 'Venus in SWAP']
    out_test_single = lyra._lytaf_event2string(1)
    assert out_test_single == ['LAR']


def test_prep_columns():
    """Test whether _prep_columns correctly prepares data."""
    # Generate simple input data
    time_input = TIME[0:2]
    time_input.precision = 9
    channels_input = [CHANNELS[0][0:2], CHANNELS[1][0:2]]
    filecolumns_input = ["time", "channel0", "channel1"]

    # Test case when channels and filecolumns are supplied by user.
    string_time_test, filecolumns_test = lyra._prep_columns(
        time_input, channels_input, filecolumns_input)
    # Generate expected output and verify _prep_columns() works
    string_time_expected = np.array(time_input.isot)
    filecolumns_expected = ["time", "channel0", "channel1"]
    np.testing.assert_array_equal(string_time_test, string_time_expected)
    assert filecolumns_test == filecolumns_expected

    # Test case when channels supplied by user by not filecolumns
    string_time_test, filecolumns_test = lyra._prep_columns(time_input,
                                                            channels_input)
    np.testing.assert_array_equal(string_time_test, string_time_expected)
    assert filecolumns_test == filecolumns_expected

    # Test case when neither channels nor filecolumns supplied by user
    string_time_test, filecolumns_test = lyra._prep_columns(time_input)
    np.testing.assert_array_equal(string_time_test, string_time_expected)
    assert filecolumns_test == ["time"]

    # Test correct exceptions are raised
    with pytest.raises(TypeError):
        string_time_test, filecolumns_test = lyra._prep_columns(
            time_input, channels_input, ["channel0", 1])
    with pytest.raises(ValueError):
        string_time_test = lyra._prep_columns(time_input,
                                              filecolumns=filecolumns_input)<|MERGE_RESOLUTION|>--- conflicted
+++ resolved
@@ -6,19 +6,15 @@
 import numpy as np
 import pandas
 
+from astropy.time import TimeDelta
+import astropy.units as u
+
 from sunpy.data.test import rootdir
 from sunpy.time import parse_time
+from sunpy.time.astropy_time import _is_time_equal
 from sunpy import timeseries
 from sunpy.instr import lyra
 
-<<<<<<< HEAD
-from astropy.time import TimeDelta
-import astropy.units as u
-from sunpy.time.astropy_time import _is_time_equal
-
-from sunpy.extern.six.moves import range
-=======
->>>>>>> c5453213
 
 # Define location for test LYTAF database files
 TEST_DATA_PATH = rootdir

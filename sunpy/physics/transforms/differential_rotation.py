from __future__ import division

import numpy as np
import datetime
from astropy import units as u
from astropy.coordinates import Longitude, Latitude, Angle
from sunpy.time import parse_time, julian_day

from sunpy.wcs import convert_hpc_hg, convert_hg_hpc
from sunpy.sun import constants, sun
from sunpy.util import quantity_input

__author__ = ["Jose Ivan Campos Rozo", "Stuart Mumford", "Jack Ireland"]
__all__ = ['diff_rot', '_sun_pos', '_calc_P_B0_SD', 'rot_hpc']


@quantity_input(latitude=u.degree)
def diff_rot(ddays, latitude, rot_type='howard', frame_time='sidereal'):
    """
    This function computes the change in longitude over days in degrees.

    Parameters
    -----------
    ddays: float or timedelta
        Number of days to rotate over, or timedelta object.

    latitude: '~astropy.units.Quantity` instance
        heliographic coordinate latitude in Degrees.

    rot_type: {'howard' | 'snodgrass' | 'allen'}
        howard: Use values for small magnetic features from Howard et al.
        snodgrass: Use Values from Snodgrass et. al
        allen: Use values from Allen, Astrophysical Quantities, and simplier equation.

    frame_time: {'sidereal' | 'synodic'}
        Choose 'type of day' time reference frame.

    Returns
    -------
    longditude_delta: astropy.units.Quantity
        The change in longitude over days (units=degrees)

    Notes
    -----
    * IDL code equavalent: http://hesperia.gsfc.nasa.gov/ssw/gen/idl/solar/diff_rot.pro
    * Howard rotation: http://adsabs.harvard.edu/abs/1990SoPh..130..295H
    * A review of rotation parameters (including Snodgrass values): http://link.springer.com/article/10.1023%2FA%3A1005226402796

    Examples
    --------
    Default rotation calculation over two days at 30 degrees latitude:

    >>> rotation = diff_rot(2, 30 * u.deg)

    Default rotation over two days for a number of latitudes:

    >>> rotation = diff_rot(2, np.linspace(-70, 70, 20) * u.deg)

    With rotation type 'allen':

    >>> rotation = diff_rot(2, np.linspace(-70, 70, 20) * u.deg, 'allen')
    """

    if not isinstance(ddays,datetime.timedelta):
        delta = datetime.timedelta(days=ddays)
    else:
        delta = ddays

    if not isinstance(latitude, u.Quantity):
        raise TypeError("Expecting astropy Quantity")

    latitude = latitude.to(u.deg)
    delta_seconds = (delta.microseconds + (delta.seconds + delta.days * 24 * 3600) *
                    10**6) / 10**6
    delta_days = delta_seconds / 24 / 3600

    sin2l = (np.sin(latitude))**2
    sin4l = sin2l**2

    rot_params = {'howard': [2.894, -0.428, -0.370],
                  'snodgrass': [2.851, -0.343, -0.474]
                  }

    if rot_type not in ['howard', 'allen', 'snodgrass']:
        raise ValueError("""rot_type must equal one of
                        { 'howard' | 'allen' | 'snodgrass' }""")

    elif rot_type == 'allen':
        rotation_deg = delta_days * (14.44 - (3.0 * sin2l))

    else:
        A, B, C = rot_params[rot_type]

        #This is in micro-radians / sec
        rotation_rate = A + B * sin2l + C * sin4l
        rotation_deg = rotation_rate * 1e-6  * delta_seconds / np.deg2rad(1)

    if frame_time == 'synodic':
        rotation_deg -= 0.9856 * delta_days

<<<<<<< HEAD
    return Longitude((np.round(rotation_deg, 4)), u.deg)


@quantity_input(x=u.arcsec, y=u.arcsec)
def rot_hpc(x, y, tstart, tend, spacecraft=None, frame_time='synodic',
            rot_type='howard', **kwargs):
    """Given a location on the Sun referred to using the Helioprojective
    Cartesian co-ordinate system (typically quaoted in the units of arcseconds)
    use the solar rotation profile to find that location at some later or
    earlier time.

    Parameters
    -----------
    x : helio-projective x-co-ordinate in arcseconds using astropy units (can
        be an array)

    y : helio-projective y-co-ordinate in arcseconds using astropy units (can
        be an array)

    tstart : date/time to which x and y are referred; can be in any acceptable
            time format.

    tend : date/time at which x and y will be rotated to; can be
          in any acceptable time format.

    spacecraft : { None | "soho" | "stereo_a" | "stereo_b" }
                 calculate the rotation from the point of view of the SOHO,
                 STEREO A, or STEREO B spacecraft.
                
    rot_type : {'howard' | 'snodgrass' | 'allen'}
        howard: Use values for small magnetic features from Howard et al.
        snodgrass: Use Values from Snodgrass et. al
        allen: Use values from Allen, Astrophysical Quantities, and simplier
                equation.

    frame_time: {'sidereal' | 'synodic'}
        Choose 'type of day' time reference frame.
    
    Returns
    -------
    x, y : the rotated helio-projective co-ordinates (in astropy Angle
           Quantities in units of arcseconds), with the same shape as the input
           co-ordinates.

    Examples
    --------
    >>> import astropy.units as u
    >>> from sunpy.physics.transforms.differential_rotation import rot_hpc
    >>> rot_hpc( -570 * u.arcsec, 120 * u.arcsec, '2010-09-10 12:34:56', '2010-09-10 13:34:56')
    (<Angle -562.9105822671319 arcsec>, <Angle 119.31920621992195 arcsec>)

    See Also
    --------
    IDL code equavalent:
        http://hesperia.gsfc.nasa.gov/ssw/gen/idl/solar/rot_xy.pro

    Note: rot_xy uses arcmin2hel.pro and hel2arcmin.pro to implement the
    same functionality as this function.  These two functions seem to perform
    inverse operations of each other to a high accuracy.  The corresponding
    equivalent functions here are convert_hpc_hg and convert_hg_hpc
    respectively. These two functions seem to perform inverse
    operations of each other to a high accuracy.  However, the values
    returned by arcmin2hel.pro are slightly different from those provided
    by convert_hpc_hg.  This leads to very slightly different results from
    rot_hpc compared to rot_xy.

    TODO: the ability to do this rotation for data from the SOHO
    point of view and the STEREO A, B point of views.
"""
    # must have pairs of co-ordinates
    if np.array(x).shape != np.array(y).shape:
        raise ValueError('Input co-ordinates must have the same shape.')

    # Make sure we have enough time information to perform a solar differential
    # rotation
    # Start time
    dstart = parse_time(tstart)
    dend = parse_time(tend)
    interval = dend - dstart

    # Get the Sun's position from the vantage point at the start time
    vstart = kwargs.get("vstart", _calc_P_B0_SD(dstart, spacecraft=spacecraft))
    # Compute heliographic co-ordinates - returns (longitude, latitude). Points
    # off the limb are returned as nan
    longitude, latitude = convert_hpc_hg(x.to(u.arcsec).value,
                                         y.to(u.arcsec).value,
                                         b0_deg=vstart["b0"].to(u.deg).value,
                                         l0_deg=vstart["l0"].to(u.deg).value, 
                                         dsun_meters=(constants.au * sun.sunearth_distance(t=dstart)).value,
                                         angle_units='arcsec')
    longitude = Longitude(longitude, u.deg)
    latitude = Angle(latitude, u.deg)
    # Compute the differential rotation
    drot = diff_rot(interval, latitude, frame_time=frame_time,
                    rot_type=rot_type)

    # Convert back to heliocentric cartesian in units of arcseconds
    vend = kwargs.get("vend", _calc_P_B0_SD(dend, spacecraft=spacecraft))

    # It appears that there is a difference in how the SSWIDL function
    # hel2arcmin and the sunpy function below performs this co-ordinate
    # transform.

    newx, newy = convert_hg_hpc(longitude.to(u.deg).value + drot.to(u.deg).value,
                                latitude.to(u.deg).value,
                                b0_deg=vend["b0"].to(u.deg).value,
                                l0_deg=vend["l0"].to(u.deg).value,
                                dsun_meters=(constants.au * sun.sunearth_distance(t=dend)).value,
                                occultation=False)
    newx = Angle(newx, u.arcsec)
    newy = Angle(newy, u.arcsec)
    return newx.to(u.arcsec), newy.to(u.arcsec)


def _calc_P_B0_SD(date, spacecraft=None, arcsec=False):
    """To calculate the solar P, B0 angles and the semi-diameter.  This
    function is assigned as being internal as these quantities should be
    calculated in a part of SunPy that can calculate these quantities
    accurately.

    Parameters
    -----------
    date: a date/time object

    spacecraft: { None | "soho" | "stereo_a" | "stereo_b" }
        calculate the solar P, B0 angles and the semi-diameter from the point
        of view of either SOHO or either of the STEREO spacecraft.  SOHO sits
        at the Lagrange L1 point which is about 1% closer to the Sun than the
        Earth.  Implementation of this seems to require the ability to read
        SOHO orbit files.

    arcsec: { False | True }
        return the semi-diameter in arcseconds.

    Returns:
    -------
    A dictionary with the following keys with the following meanings:

    p  -  Solar P (position angle of pole)  (degrees)
    b0 -  latitude of point at disk centre (degrees)
    sd -  semi-diameter of the solar disk in arcminutes

    See Also
    --------
    IDL code equavalent:
        http://hesperia.gsfc.nasa.gov/ssw/gen/idl/solar/pb0r.pro
    """
    if (spacecraft is not None):
        raise ValueError("Solar P, B0 and semi-diameter calcution" + \
                         " is not supported for STEREO spacecraft or SOHO" + \
                         " simultaneously.")

    # number of Julian days since 2415020.0
    de = julian_day(date) - 2415020.0

    # get the longitude of the sun etc.
    sun_position = _sun_pos(date)
    longmed = sun_position["longitude"].to(u.deg).value
    #ra = sun_position["ra"]
    #dec = sun_position["dec"]
    appl = sun_position["app_long"].to(u.deg).value
    oblt = sun_position["obliq"].to(u.deg).value

    # form the aberrated longitude
    Lambda = longmed - (20.50 / 3600.0)

    # form longitude of ascending node of sun's equator on ecliptic
    node = 73.6666660 + (50.250 / 3600.0) * ((de / 365.250) + 50.0)
    arg = Lambda - node

    # calculate P, the position angle of the pole
    p = np.rad2deg(\
        np.arctan(-np.tan(np.deg2rad(oblt)) * np.cos(np.deg2rad(appl))) + \
        np.arctan(-0.127220 * np.cos(np.deg2rad(arg))))

    # B0 the tilt of the axis...
    b = np.rad2deg(np.arcsin(0.12620 * np.sin(np.deg2rad(arg))))

    # ... and the semi-diameter
    # Form the mean anomalies of Venus(MV),Earth(ME),Mars(MM),Jupiter(MJ)
    # and the mean elongation of the Moon from the Sun(D).
    t = de / 36525.0
    mv = 212.60 + np.mod(58517.80 * t, 360.0)
    me = 358.4760 + np.mod(35999.04980 * t, 360.0)
    mm = 319.50 + np.mod(19139.860 * t, 360.0)
    mj = 225.30 + np.mod(3034.690 * t, 360.0)
    d = 350.70 + np.mod(445267.110 * t, 360.0)

    # Form the geocentric distance(r) and semi-diameter(sd)
    r = 1.0001410 - (0.0167480 - 0.00004180 * t) * np.cos(np.deg2rad(me)) \
        - 0.000140 * np.cos(np.deg2rad(2.0 * me)) \
        + 0.0000160 * np.cos(np.deg2rad(58.30 + 2.0 * mv - 2.0 * me)) \
        + 0.0000050 * np.cos(np.deg2rad(209.10 + mv - me)) \
        + 0.0000050 * np.cos(np.deg2rad(253.80 - 2.0 * mm + 2.0 * me)) \
        + 0.0000160 * np.cos(np.deg2rad(89.50 - mj + me)) \
        + 0.0000090 * np.cos(np.deg2rad(357.10 - 2.0 * mj + 2.0 * me)) \
        + 0.0000310 * np.cos(np.deg2rad(d))

    sd_const = constants.radius / constants.au
    sd = np.arcsin(sd_const / r) * 10800.0 / np.pi

    # place holder for SOHO correction
    if spacecraft == 'soho':
        raise ValueError("SOHO correction (on the order of 1% " + \
                        "since SOHO sets at L1) not yet supported.")
    return {"p": Angle(p, u.deg),
            "b0": Angle(b, u.deg),
            "sd": Angle(sd.value, u.arcmin),
            "l0": Angle(0.0, u.deg)}


def _sun_pos(date, is_julian=False, since_2415020=False):
    """ Calculate solar ephemeris parameters.  Allows for planetary and lunar
    perturbations in the calculation of solar longitude at date and various
    other solar positional parameters. This routine is a truncated version of
    Newcomb's Sun and is designed to give apparent angular coordinates (T.E.D)
    to a precision of one second of time.  This function replicates the SSW/
    IDL function "sun_pos.pro".  This function is assigned to be
    internal at the moment as it should really be replaced by accurate
    ephemeris calculations in the part of SunPy that handles ephemeris.

    Parameters
    -----------
    date: a date/time object or a fractional number of days since JD 2415020.0

    is_julian: { False | True }
        notify this routine that the variable "date" is a Julian date
        (a floating point number)

    since_2415020: { False | True }
        notify this routine that the variable "date" has been corrected for
        the required time offset

    Returns:
    -------
    A dictionary with the following keys with the following meanings:

    longitude  -  Longitude of sun for mean equinox of date (degs)
    ra         -  Apparent RA for true equinox of date (degs)
    dec        -  Apparent declination for true equinox of date (degs)
    app_long   -  Apparent longitude (degs)
    obliq      -  True obliquity (degs)

    See Also
    --------
    IDL code equavalent:
        http://hesperia.gsfc.nasa.gov/ssw/gen/idl/solar/sun_pos.pro

    Examples
    --------
    >>> sp = _sun_pos('2013-03-27')

    """
    # check the time input
    if is_julian:
        # if a Julian date is being passed in
        if since_2415020:
            dd = date
        else:
            dd = date - 2415020.0
    else:
        # parse the input time as a julian day
        if since_2415020:
            dd = julian_day(date)
        else:
            dd = julian_day(date) - 2415020.0

    # form time in Julian centuries from 1900.0
    t = dd / 36525.0

    # form sun's mean longitude
    l = (279.6966780 + np.mod(36000.7689250 * t, 360.00)) * 3600.0

    # allow for ellipticity of the orbit (equation of centre) using the Earth's
    # mean anomaly ME
    me = 358.4758440 + np.mod(35999.049750 * t, 360.0)
    ellcor = (6910.10 - 17.20 * t) * np.sin(np.deg2rad(me)) + \
    72.30 * np.sin(np.deg2rad(2.0 * me))
    l = l + ellcor

    # allow for the Venus perturbations using the mean anomaly of Venus MV
    mv = 212.603219 + np.mod(58517.8038750 * t, 360.0)
    vencorr = 4.80 * np.cos(np.deg2rad(299.10170 + mv - me)) + \
          5.50 * np.cos(np.deg2rad(148.31330 + 2.0 * mv - 2.0 * me)) + \
          2.50 * np.cos(np.deg2rad(315.94330 + 2.0 * mv - 3.0 * me)) + \
          1.60 * np.cos(np.deg2rad(345.25330 + 3.0 * mv - 4.0 * me)) + \
          1.00 * np.cos(np.deg2rad(318.150 + 3.0 * mv - 5.0 * me))
    l = l + vencorr

    # Allow for the Mars perturbations using the mean anomaly of Mars MM
    mm = 319.5294250 + np.mod(19139.858500 * t, 360.0)
    marscorr = 2.0 * np.cos(np.deg2rad(343.88830 - 2.0 * mm + 2.0 * me)) + \
            1.80 * np.cos(np.deg2rad(200.40170 - 2.0 * mm + me))
    l = l + marscorr

    # Allow for the Jupiter perturbations using the mean anomaly of Jupiter MJ
    mj = 225.3283280 + np.mod(3034.69202390 * t, 360.00)
    jupcorr = 7.20 * np.cos(np.deg2rad(179.53170 - mj + me)) + \
          2.60 * np.cos(np.deg2rad(263.21670 - mj)) + \
          2.70 * np.cos(np.deg2rad(87.14500 - 2.0 * mj + 2.0 * me)) + \
          1.60 * np.cos(np.deg2rad(109.49330 - 2.0 * mj + me))
    l = l + jupcorr

    # Allow for the Moons perturbations using the mean elongation of the Moon
    # from the Sun D
    d = 350.73768140 + np.mod(445267.114220 * t, 360.0)
    mooncorr = 6.50 * np.sin(np.deg2rad(d))
    l = l + mooncorr

    # Note the original code is
    # longterm  = + 6.4d0 * sin(( 231.19d0  +  20.20d0 * t )*!dtor)
    longterm = 6.40 * np.sin(np.deg2rad(231.190 + 20.20 * t))
    l = l + longterm
    l = np.mod(l + 2592000.0, 1296000.0)
    longmed = l / 3600.0

    # Allow for Aberration
    l = l - 20.5

    # Allow for Nutation using the longitude of the Moons mean node OMEGA
    omega = 259.1832750 - np.mod(1934.1420080 * t, 360.0)
    l = l - 17.20 * np.sin(np.deg2rad(omega))

    # Form the True Obliquity
    oblt = 23.4522940 - 0.01301250 * t + \
    (9.20 * np.cos(np.deg2rad(omega))) / 3600.0

    # Form Right Ascension and Declination
    l = l / 3600.0
    ra = np.rad2deg(np.arctan2(np.sin(np.deg2rad(l)) * \
                        np.cos(np.deg2rad(oblt)), np.cos(np.deg2rad(l))))

    if isinstance(ra, np.ndarray):
        ra[ra < 0.0] += 360.0
    elif ra < 0.0:
        ra = ra + 360.0

    dec = np.rad2deg(np.arcsin(np.sin(np.deg2rad(l)) * \
                                np.sin(np.deg2rad(oblt))))

    # convert the internal variables to those listed in the top of the
    # comment section in this code and in the original IDL code.  Quantities
    # are assigned following the advice in Astropy "Working with Angles"
    return {"longitude": Longitude(longmed, u.deg),
            "ra": Longitude(ra, u.deg),
            "dec": Latitude(dec, u.deg),
            "app_long": Longitude(l, u.deg),
            "obliq": Angle(oblt, u.deg)}
=======
    return Longitude((np.round(rotation_deg.value,4)),u.deg)
>>>>>>> 931049fa
<|MERGE_RESOLUTION|>--- conflicted
+++ resolved
@@ -98,7 +98,6 @@
     if frame_time == 'synodic':
         rotation_deg -= 0.9856 * delta_days
 
-<<<<<<< HEAD
     return Longitude((np.round(rotation_deg, 4)), u.deg)
 
 
@@ -447,6 +446,3 @@
             "dec": Latitude(dec, u.deg),
             "app_long": Longitude(l, u.deg),
             "obliq": Angle(oblt, u.deg)}
-=======
-    return Longitude((np.round(rotation_deg.value,4)),u.deg)
->>>>>>> 931049fa
